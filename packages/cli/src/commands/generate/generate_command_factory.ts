--- conflicted
+++ resolved
@@ -23,13 +23,9 @@
   const clientConfigGenerator = new ClientConfigGeneratorAdapter(
     credentialProvider
   );
-<<<<<<< HEAD
-  const localAppNameResolver = new LocalNamespaceResolver(
+
+  const namespaceResolver = new LocalNamespaceResolver(
     new PackageJsonReader()
-=======
-  const namespaceResolver = new LocalNamespaceResolver(
-    new CwdPackageJsonReader()
->>>>>>> 385776a7
   );
 
   const backendIdentifierResolver = new BackendIdentifierResolverWithFallback(
