<<<<<<< HEAD
import { SandboxEventHandlerCreator } from './sandbox_command.js';
import { BackendIdentifier } from '@aws-amplify/plugin-types';
=======
import {
  SandboxBackendIdentifier,
  UsageDataEmitter,
} from '@aws-amplify/platform-core';
import { SandboxEventHandlerCreator } from './sandbox_command.js';
import { DeployResult } from '@aws-amplify/backend-deployer';
>>>>>>> b3c410ce

/**
 * Coordinates creation of sandbox event handlers
 */
export class SandboxEventHandlerFactory {
  /**
   * Creates a SandboxEventHandlerFactory
   */
  constructor(
<<<<<<< HEAD
    private readonly getBackendIdentifier: (
      sandboxName?: string
    ) => Promise<BackendIdentifier>
=======
    private getBackendIdentifier: (
      appName?: string
    ) => Promise<SandboxBackendIdentifier>,
    private readonly usageDataEmitter: UsageDataEmitter
>>>>>>> b3c410ce
  ) {}

  getSandboxEventHandlers: SandboxEventHandlerCreator = ({
    sandboxName,
    clientConfigLifecycleHandler,
  }) => {
    return {
      successfulDeployment: [
<<<<<<< HEAD
        async () => {
          const backendIdentifier = await this.getBackendIdentifier(
            sandboxName
          );
=======
        async (...args: unknown[]) => {
          const backendIdentifier = await this.getBackendIdentifier(appName);
>>>>>>> b3c410ce
          await clientConfigLifecycleHandler.generateClientConfigFile(
            backendIdentifier
          );
          if (args && args[0]) {
            const deployResult = args[0] as DeployResult;
            if (deployResult && deployResult.deploymentTimes) {
              await this.usageDataEmitter.emitSuccess(
                'Sandbox',
                deployResult.deploymentTimes,
                deployResult.hotswapped
              );
            }
          }
        },
      ],
      successfulDeletion: [
        async () => {
          await clientConfigLifecycleHandler.deleteClientConfigFile();
        },
      ],
      failedDeployment: [
        async (...args: unknown[]) => {
          if (!args || !args[0]) {
            return;
          }
          const deployError = args[0] as Error;
          if (deployError && deployError.message) {
            await this.usageDataEmitter.emitFailure('Sandbox', deployError);
          }
        },
      ],
    };
  };
}<|MERGE_RESOLUTION|>--- conflicted
+++ resolved
@@ -1,14 +1,7 @@
-<<<<<<< HEAD
 import { SandboxEventHandlerCreator } from './sandbox_command.js';
 import { BackendIdentifier } from '@aws-amplify/plugin-types';
-=======
-import {
-  SandboxBackendIdentifier,
-  UsageDataEmitter,
-} from '@aws-amplify/platform-core';
-import { SandboxEventHandlerCreator } from './sandbox_command.js';
+import { UsageDataEmitter } from '@aws-amplify/platform-core';
 import { DeployResult } from '@aws-amplify/backend-deployer';
->>>>>>> b3c410ce
 
 /**
  * Coordinates creation of sandbox event handlers
@@ -18,16 +11,10 @@
    * Creates a SandboxEventHandlerFactory
    */
   constructor(
-<<<<<<< HEAD
     private readonly getBackendIdentifier: (
       sandboxName?: string
-    ) => Promise<BackendIdentifier>
-=======
-    private getBackendIdentifier: (
-      appName?: string
-    ) => Promise<SandboxBackendIdentifier>,
+    ) => Promise<BackendIdentifier>,
     private readonly usageDataEmitter: UsageDataEmitter
->>>>>>> b3c410ce
   ) {}
 
   getSandboxEventHandlers: SandboxEventHandlerCreator = ({
@@ -36,15 +23,10 @@
   }) => {
     return {
       successfulDeployment: [
-<<<<<<< HEAD
-        async () => {
+        async (...args: unknown[]) => {
           const backendIdentifier = await this.getBackendIdentifier(
             sandboxName
           );
-=======
-        async (...args: unknown[]) => {
-          const backendIdentifier = await this.getBackendIdentifier(appName);
->>>>>>> b3c410ce
           await clientConfigLifecycleHandler.generateClientConfigFile(
             backendIdentifier
           );
