--- conflicted
+++ resolved
@@ -2,25 +2,16 @@
 import { SandboxCommand, SandboxCommandOptions } from './sandbox_command.js';
 import { SandboxSingletonFactory } from '@aws-amplify/sandbox';
 import { SandboxDeleteCommand } from './sandbox-delete/sandbox_delete_command.js';
-<<<<<<< HEAD
 import { SandboxBackendIdResolver } from './sandbox_id_resolver.js';
-import { CwdPackageJsonLoader } from '../../cwd_package_json_loader.js';
-=======
-import { SandboxIdResolver } from './sandbox_id_resolver.js';
-import { CwdPackageJsonLoader } from '@aws-amplify/platform-core';
->>>>>>> b3c410ce
 import { ClientConfigGeneratorAdapter } from '../../client-config/client_config_generator_adapter.js';
 import { fromNodeProviderChain } from '@aws-sdk/credential-providers';
 import { LocalNamespaceResolver } from '../../backend-identifier/local_namespace_resolver.js';
 import { createSandboxSecretCommand } from './sandbox-secret/sandbox_secret_command_factory.js';
-<<<<<<< HEAD
-=======
 import {
-  SandboxBackendIdentifier,
+  CwdPackageJsonLoader,
+  LibraryVersionFetcher,
   UsageDataEmitter,
-  getLibraryVersion,
 } from '@aws-amplify/platform-core';
->>>>>>> b3c410ce
 import { SandboxEventHandlerFactory } from './sandbox_event_handler_factory.js';
 import { CommandMiddleware } from '../../command_middleware.js';
 import { fileURLToPath } from 'url';
@@ -61,16 +52,12 @@
   );
 
   const eventHandlerFactory = new SandboxEventHandlerFactory(
-<<<<<<< HEAD
-    sandboxBackendIdentifierResolver
-=======
-    getBackendIdentifier,
+    sandboxBackendIdentifierResolver,
     new UsageDataEmitter(
-      getLibraryVersion(
+      new LibraryVersionFetcher().fetch(
         fileURLToPath(new URL('../../../package.json', import.meta.url))
       )
     )
->>>>>>> b3c410ce
   );
 
   const commandMiddleWare = new CommandMiddleware();
