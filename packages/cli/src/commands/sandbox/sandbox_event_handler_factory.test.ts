--- conflicted
+++ resolved
@@ -1,11 +1,5 @@
 import { ClientConfigFormat } from '@aws-amplify/client-config';
-<<<<<<< HEAD
-=======
-import {
-  SandboxBackendIdentifier,
-  UsageDataEmitter,
-} from '@aws-amplify/platform-core';
->>>>>>> b3c410ce
+import { UsageDataEmitter } from '@aws-amplify/platform-core';
 import assert from 'node:assert';
 import { it, mock } from 'node:test';
 import { ClientConfigGeneratorAdapter } from '../../client-config/client_config_generator_adapter.js';
@@ -29,18 +23,14 @@
     ClientConfigFormat.MJS
   );
 
-<<<<<<< HEAD
-  const eventFactory = new SandboxEventHandlerFactory(async () => ({
-    namespace: 'test',
-    name: 'name',
-    type: 'sandbox',
-  }));
-=======
   const eventFactory = new SandboxEventHandlerFactory(
-    async () => new SandboxBackendIdentifier('test'),
+    async () => ({
+      namespace: 'test',
+      name: 'name',
+      type: 'sandbox',
+    }),
     new UsageDataEmitter('test-version')
   );
->>>>>>> b3c410ce
 
   await Promise.all(
     eventFactory
@@ -78,18 +68,14 @@
 
   const fspMock = mock.method(fsp, 'rm', () => Promise.resolve());
 
-<<<<<<< HEAD
-  const eventFactory = new SandboxEventHandlerFactory(async () => ({
-    namespace: 'test',
-    name: 'name',
-    type: 'sandbox',
-  }));
-=======
   const eventFactory = new SandboxEventHandlerFactory(
-    async () => new SandboxBackendIdentifier('test'),
+    async () => ({
+      namespace: 'test',
+      name: 'name',
+      type: 'sandbox',
+    }),
     new UsageDataEmitter('test-version')
   );
->>>>>>> b3c410ce
 
   await Promise.all(
     eventFactory
