{
 "Description": "{\"createdOn\":\"Mac\",\"createdBy\":\"AmplifyPipelineDeploy\",\"createdWith\":\"0.4.0\",\"stackType\":\"root\",\"metadata\":{}}",
 "Metadata": {
  "AWS::Amplify::Platform": {
   "version": "1",
   "stackOutputs": [
    "deploymentType",
    "region"
   ]
  },
  "AWS::Amplify::GraphQL": {
   "version": "1",
   "stackOutputs": [
    "awsAppsyncApiId",
    "awsAppsyncApiEndpoint",
    "awsAppsyncAuthenticationType",
    "awsAppsyncRegion",
    "amplifyApiModelSchemaS3Uri",
    "awsAppsyncApiKey",
    "awsAppsyncAdditionalAuthenticationTypes"
   ]
  }
 },
 "Outputs": {
  "deploymentType": {
   "Value": "branch"
  },
  "region": {
   "Value": {
    "Ref": "AWS::Region"
   }
  },
  "awsAppsyncApiId": {
   "Value": {
    "Fn::GetAtt": [
     "data7552DF31",
     "Outputs.amplifytestAppIdtestBranchNamebranch7d6f6c854adataamplifyDataGraphQLAPI8E80FACEApiId"
    ]
   }
  },
  "awsAppsyncApiEndpoint": {
   "Value": {
    "Fn::GetAtt": [
     "data7552DF31",
     "Outputs.amplifytestAppIdtestBranchNamebranch7d6f6c854adataamplifyDataGraphQLAPI8E80FACEGraphQLUrl"
    ]
   }
  },
  "awsAppsyncAuthenticationType": {
   "Value": "AWS_LAMBDA"
  },
  "awsAppsyncRegion": {
   "Value": {
    "Ref": "AWS::Region"
   }
  },
  "amplifyApiModelSchemaS3Uri": {
   "Value": {
    "Fn::Join": [
     "",
     [
      "s3://",
      {
       "Fn::GetAtt": [
        "data7552DF31",
        "Outputs.amplifytestAppIdtestBranchNamebranch7d6f6c854adataamplifyDataAmplifyCodegenAssetsAmplifyCodegenAssetsBucket01B64A21Ref"
       ]
      },
      "/model-schema.graphql"
     ]
    ]
   }
  },
  "awsAppsyncApiKey": {
   "Value": {
    "Fn::GetAtt": [
     "data7552DF31",
     "Outputs.amplifytestAppIdtestBranchNamebranch7d6f6c854adataamplifyDataGraphQLAPIDefaultApiKey346D40FDApiKey"
    ]
   }
  },
  "awsAppsyncAdditionalAuthenticationTypes": {
   "Value": "API_KEY,OPENID_CONNECT"
  }
 },
 "Resources": {
  "AmplifyBranchLinkerCustomResourceLambdaServiceRole3DDCBC03": {
   "Type": "AWS::IAM::Role",
   "Properties": {
    "AssumeRolePolicyDocument": {
     "Statement": [
      {
       "Action": "sts:AssumeRole",
       "Effect": "Allow",
       "Principal": {
        "Service": "lambda.amazonaws.com"
       }
      }
     ],
     "Version": "2012-10-17"
    },
    "ManagedPolicyArns": [
     {
      "Fn::Join": [
       "",
       [
        "arn:",
        {
         "Ref": "AWS::Partition"
        },
        ":iam::aws:policy/service-role/AWSLambdaBasicExecutionRole"
       ]
      ]
     }
    ]
   }
  },
  "AmplifyBranchLinkerCustomResourceLambdaServiceRoleDefaultPolicy86099CA1": {
   "Type": "AWS::IAM::Policy",
   "Properties": {
    "PolicyDocument": {
     "Statement": [
      {
       "Action": [
        "amplify:GetBranch",
        "amplify:UpdateBranch"
       ],
       "Effect": "Allow",
       "Resource": "arn:aws:amplify:*:*:apps/testAppId/branches/testBranchName"
      }
     ],
     "Version": "2012-10-17"
    },
    "PolicyName": "AmplifyBranchLinkerCustomResourceLambdaServiceRoleDefaultPolicy86099CA1",
    "Roles": [
     {
      "Ref": "AmplifyBranchLinkerCustomResourceLambdaServiceRole3DDCBC03"
     }
    ]
   }
  },
  "AmplifyBranchLinkerCustomResourceLambda582AC093": {
   "Type": "AWS::Lambda::Function",
   "Properties": {
    "Code": {
     "S3Bucket": {
      "Fn::Sub": "cdk-hnb659fds-assets-${AWS::AccountId}-${AWS::Region}"
     },
     "S3Key": "ef558b566d58035318b9153367697fecb478e9359fd27e8ac5bc11cf87eb2ea6.zip"
    },
    "Environment": {
     "Variables": {
      "AWS_NODEJS_CONNECTION_REUSE_ENABLED": "1"
     }
    },
    "Handler": "index.handler",
    "Role": {
     "Fn::GetAtt": [
      "AmplifyBranchLinkerCustomResourceLambdaServiceRole3DDCBC03",
      "Arn"
     ]
    },
    "Runtime": "nodejs18.x",
    "Timeout": 10
   },
   "DependsOn": [
    "AmplifyBranchLinkerCustomResourceLambdaServiceRoleDefaultPolicy86099CA1",
    "AmplifyBranchLinkerCustomResourceLambdaServiceRole3DDCBC03"
   ]
  },
  "AmplifyBranchLinkerCustomResourceProviderframeworkonEventServiceRole92A035EB": {
   "Type": "AWS::IAM::Role",
   "Properties": {
    "AssumeRolePolicyDocument": {
     "Statement": [
      {
       "Action": "sts:AssumeRole",
       "Effect": "Allow",
       "Principal": {
        "Service": "lambda.amazonaws.com"
       }
      }
     ],
     "Version": "2012-10-17"
    },
    "ManagedPolicyArns": [
     {
      "Fn::Join": [
       "",
       [
        "arn:",
        {
         "Ref": "AWS::Partition"
        },
        ":iam::aws:policy/service-role/AWSLambdaBasicExecutionRole"
       ]
      ]
     }
    ]
   }
  },
  "AmplifyBranchLinkerCustomResourceProviderframeworkonEventServiceRoleDefaultPolicy38AAE412": {
   "Type": "AWS::IAM::Policy",
   "Properties": {
    "PolicyDocument": {
     "Statement": [
      {
       "Action": "lambda:InvokeFunction",
       "Effect": "Allow",
       "Resource": [
        {
         "Fn::GetAtt": [
          "AmplifyBranchLinkerCustomResourceLambda582AC093",
          "Arn"
         ]
        },
        {
         "Fn::Join": [
          "",
          [
           {
            "Fn::GetAtt": [
             "AmplifyBranchLinkerCustomResourceLambda582AC093",
             "Arn"
            ]
           },
           ":*"
          ]
         ]
        }
       ]
      }
     ],
     "Version": "2012-10-17"
    },
    "PolicyName": "AmplifyBranchLinkerCustomResourceProviderframeworkonEventServiceRoleDefaultPolicy38AAE412",
    "Roles": [
     {
      "Ref": "AmplifyBranchLinkerCustomResourceProviderframeworkonEventServiceRole92A035EB"
     }
    ]
   }
  },
  "AmplifyBranchLinkerCustomResourceProviderframeworkonEvent3B23F900": {
   "Type": "AWS::Lambda::Function",
   "Properties": {
    "Code": {
     "S3Bucket": {
      "Fn::Sub": "cdk-hnb659fds-assets-${AWS::AccountId}-${AWS::Region}"
     },
     "S3Key": "7382a0addb9f34974a1ea6c6c9b063882af874828f366f5c93b2b7b64db15c94.zip"
    },
    "Description": "AWS CDK resource provider framework - onEvent (amplify-testAppId-testBranchName-branch-7d6f6c854a/AmplifyBranchLinker/CustomResourceProvider)",
    "Environment": {
     "Variables": {
      "USER_ON_EVENT_FUNCTION_ARN": {
       "Fn::GetAtt": [
        "AmplifyBranchLinkerCustomResourceLambda582AC093",
        "Arn"
       ]
      }
     }
    },
    "Handler": "framework.onEvent",
    "Role": {
     "Fn::GetAtt": [
      "AmplifyBranchLinkerCustomResourceProviderframeworkonEventServiceRole92A035EB",
      "Arn"
     ]
    },
    "Runtime": "nodejs18.x",
    "Timeout": 900
   },
   "DependsOn": [
    "AmplifyBranchLinkerCustomResourceProviderframeworkonEventServiceRoleDefaultPolicy38AAE412",
    "AmplifyBranchLinkerCustomResourceProviderframeworkonEventServiceRole92A035EB"
   ]
  },
  "AmplifyBranchLinkerCustomResource96E36FC1": {
   "Type": "Custom::AmplifyBranchLinkerResource",
   "Properties": {
    "ServiceToken": {
     "Fn::GetAtt": [
      "AmplifyBranchLinkerCustomResourceProviderframeworkonEvent3B23F900",
      "Arn"
     ]
    },
    "appId": "testAppId",
    "branchName": "testBranchName"
   },
   "UpdateReplacePolicy": "Delete",
   "DeletionPolicy": "Delete"
  },
  "data7552DF31": {
   "Type": "AWS::CloudFormation::Stack",
   "Properties": {
    "Parameters": {
     "referencetoamplifytestAppIdtestBranchNamebranch7d6f6c854afunctionNestedStackfunctionNestedStackResource482C479FOutputsamplifytestAppIdtestBranchNamebranch7d6f6c854afunctionApiAuthApiAuthLambdaFunctionCFF4ED65Arn": {
      "Fn::GetAtt": [
       "function1351588B",
       "Outputs.amplifytestAppIdtestBranchNamebranch7d6f6c854afunctionApiAuthApiAuthLambdaFunctionCFF4ED65Arn"
      ]
     }
    },
    "TemplateURL": {
     "Fn::Join": [
      "",
      [
       "https://s3.",
       {
        "Ref": "AWS::Region"
       },
       ".",
       {
        "Ref": "AWS::URLSuffix"
       },
       "/",
       {
        "Fn::Sub": "cdk-hnb659fds-assets-${AWS::AccountId}-${AWS::Region}"
       },
<<<<<<< HEAD
       "/a409e21a7bba270ec8cfb365e411fd224932558f92d7f4db87adc867398a85b2.json"
=======
       "/8d71a7814b6e610543065343fa3519654aefdfbc82b9bef1d09c44cdda79d51f.json"
>>>>>>> 3a472c4d
      ]
     ]
    }
   },
   "UpdateReplacePolicy": "Delete",
   "DeletionPolicy": "Delete"
  },
  "function1351588B": {
   "Type": "AWS::CloudFormation::Stack",
   "Properties": {
    "TemplateURL": {
     "Fn::Join": [
      "",
      [
       "https://s3.",
       {
        "Ref": "AWS::Region"
       },
       ".",
       {
        "Ref": "AWS::URLSuffix"
       },
       "/",
       {
        "Fn::Sub": "cdk-hnb659fds-assets-${AWS::AccountId}-${AWS::Region}"
       },
       "/1d9ba3324a466e898f90197e6412b5464de952663cd0619bbafedc38be06132d.json"
      ]
     ]
    }
   },
   "UpdateReplacePolicy": "Delete",
   "DeletionPolicy": "Delete"
  }
 },
 "Parameters": {
  "BootstrapVersion": {
   "Type": "AWS::SSM::Parameter::Value<String>",
   "Default": "/cdk-bootstrap/hnb659fds/version",
   "Description": "Version of the CDK Bootstrap resources in this environment, automatically retrieved from SSM Parameter Store. [cdk:skip]"
  }
 },
 "Rules": {
  "CheckBootstrapVersion": {
   "Assertions": [
    {
     "Assert": {
      "Fn::Not": [
       {
        "Fn::Contains": [
         [
          "1",
          "2",
          "3",
          "4",
          "5"
         ],
         {
          "Ref": "BootstrapVersion"
         }
        ]
       }
      ]
     },
     "AssertDescription": "CDK bootstrap stack version 6 required. Please run 'cdk bootstrap' with a recent version of the CDK CLI."
    }
   ]
  }
 }
}<|MERGE_RESOLUTION|>--- conflicted
+++ resolved
@@ -1,5 +1,5 @@
 {
- "Description": "{\"createdOn\":\"Mac\",\"createdBy\":\"AmplifyPipelineDeploy\",\"createdWith\":\"0.4.0\",\"stackType\":\"root\",\"metadata\":{}}",
+ "Description": "{\"createdOn\":\"Mac\",\"createdBy\":\"AmplifyPipelineDeploy\",\"createdWith\":\"0.5.0\",\"stackType\":\"root\",\"metadata\":{}}",
  "Metadata": {
   "AWS::Amplify::Platform": {
    "version": "1",
@@ -318,11 +318,7 @@
        {
         "Fn::Sub": "cdk-hnb659fds-assets-${AWS::AccountId}-${AWS::Region}"
        },
-<<<<<<< HEAD
-       "/a409e21a7bba270ec8cfb365e411fd224932558f92d7f4db87adc867398a85b2.json"
-=======
-       "/8d71a7814b6e610543065343fa3519654aefdfbc82b9bef1d09c44cdda79d51f.json"
->>>>>>> 3a472c4d
+       "/2ff57154fb963ba5b2bc8d8b94a7da62cbd806f93a8b5fa5ffb3533b10cadc7c.json"
       ]
      ]
     }
