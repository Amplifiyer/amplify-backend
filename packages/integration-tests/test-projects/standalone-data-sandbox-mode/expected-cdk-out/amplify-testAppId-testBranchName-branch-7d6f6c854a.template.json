--- conflicted
+++ resolved
@@ -306,11 +306,7 @@
        {
         "Fn::Sub": "cdk-hnb659fds-assets-${AWS::AccountId}-${AWS::Region}"
        },
-<<<<<<< HEAD
-       "/ddb38522780b049da8876f898d2885fa2bd1438c566f786fdf08f4e782a377ed.json"
-=======
-       "/6c94930056400c88525870d33e7d10bfd8cad0fff07d5c93d5894566371e9231.json"
->>>>>>> 688db7bf
+       "/75642d3fd31ba5a207cc7c33043fc4536faebcea3634fd69265cedff7813d642.json"
       ]
      ]
     }
